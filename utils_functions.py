--- conflicted
+++ resolved
@@ -53,50 +53,6 @@
     # Create a boolean mask for tracking edges to drop (more efficient than concatenating tensors)
     drop_mask = torch.zeros(adj_tens.shape[0], dtype=torch.bool, device=adj_tens.device)
 
-<<<<<<< HEAD
-    # Process power users
-    if users_dec_perc_drop > 0.0 and power_users_idx.numel() > 0:
-        # Pre-compute user communities for all power users
-        user_communities = user_com_labels[power_users_idx]
-
-        for i, user in enumerate(power_users_idx):
-            # Find edges connected to this user more efficiently
-            user_edge_indices = torch.nonzero(adj_tens[:, 0] == user).squeeze(1)
-
-            if user_edge_indices.numel() > 0:
-                # Get communities of connected items
-                item_communities = item_com_labels[adj_tens[user_edge_indices, 1]]
-
-                # Identify in-community and out-of-community edges
-                user_community = user_communities[i]
-                in_com_mask = item_communities == user_community
-
-                # Separate edge indices by community
-                in_com_indices = user_edge_indices[in_com_mask]
-                out_com_indices = user_edge_indices[~in_com_mask]
-
-                # Calculate dropout rates and counts
-                total_drop_count = int(user_edge_indices.numel() * users_dec_perc_drop)
-                in_com_drop_rate = users_dec_perc_drop + community_dropout_strength * (1 - users_dec_perc_drop)
-                in_com_drop_count = min(int(in_com_indices.numel() * in_com_drop_rate), in_com_indices.numel())
-                out_com_drop_count = min(total_drop_count - in_com_drop_count, out_com_indices.numel())
-
-                # Randomly select edges to drop
-                if in_com_drop_count > 0:
-                    perm = torch.randperm(in_com_indices.numel())[:in_com_drop_count]
-                    drop_mask[in_com_indices[perm]] = True
-
-                if out_com_drop_count > 0:
-                    perm = torch.randperm(out_com_indices.numel())[:out_com_drop_count]
-                    drop_mask[out_com_indices[perm]] = True
-
-    if items_dec_perc_drop > 0.0 and power_items_idx.numel() > 0:
-        # Pre-compute item communities
-        item_communities = item_com_labels[power_items_idx]
-
-        for i, item in enumerate(power_items_idx):
-            item_edge_indices = torch.nonzero(adj_tens[:, 1] == item).squeeze(1)
-=======
     if users_dec_perc_drop > 0.0:
         user_edge_mask = torch.zeros(adj_tens.shape[0], dtype=torch.bool, device=device)
         if drop_only_power_nodes:
@@ -165,7 +121,6 @@
         if out_com_item_drop_count > 0 and out_com_item_indices.numel() > 0:
             perm = torch.randperm(out_com_item_indices.numel(), device=device)[:out_com_item_drop_count]
             drop_mask[out_com_item_indices[perm]] = True
->>>>>>> a4d290e3
 
     adj_tens[drop_mask, 2] = 0
 
@@ -173,31 +128,6 @@
 
     return adj_tens
 
-<<<<<<< HEAD
-
-# TODO: make community bias metric: get recommendations and calculate how many are inside the community versus the recommendations without any modifications
-# TODO: check data types of the inputs
-# TODO: is that really already the bias or do I have to compare this with how well the new recommendations the user still likes, e.g. with NDCG normalization?
-def get_community_bias(new_recs, standard_recs, community_labels):
-    """
-    Calculate the community bias of recommendations.
-    :param new_recs: torch.tensor, new recommendations
-    :param standard_recs: torch.tensor, standard recommendations
-    :param community_labels: torch.tensor, community labels for each node
-    :return: float, community bias
-    """
-    # get community labels of recommendations
-    new_recs_com_labels = community_labels[new_recs]
-    standard_recs_com_labels = community_labels[standard_recs]
-
-    # get number of recommendations pointing inside community
-    num_new_recs_in_com = torch.sum(new_recs_com_labels == community_labels[new_recs])
-    num_standard_recs_in_com = torch.sum(standard_recs_com_labels == community_labels[standard_recs])
-    # a negative value means a reduction in bias by that decimal percent, a positive one an increase
-    return num_new_recs_in_com / num_standard_recs_in_com
-
-=======
->>>>>>> a4d290e3
 
 def plot_community_connectivity_distribution(connectivity_matrix, top_n_communities=10, save_path=None, dataset_name=''):
     """
